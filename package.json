{
  "name": "ev-simulator",
  "version": "1.0.0",
  "engines": {
    "node": "14.x.x",
    "npm": "6.x.x"
  },
  "repository": {
    "type": "git",
    "url": "https://github.com/LucasBrazi06/ev-simulator.git"
  },
  "description": "Electric Vehicle charging stations simulator",
  "author": "SAP E-Mobility Labs France <e-mobility@sap.com>",
  "license": "Apache-2.0",
  "licenses": [
    {
      "type": "Apache-2.0",
      "url": "http://www.apache.org/licenses/LICENSE-2.0"
    }
  ],
  "main": "dist/start.js",
  "scripts": {
    "prestart": "npm run build",
    "start": "cross-env NODE_ENV=production node -r source-map-support/register dist/start.js",
<<<<<<< HEAD
    "start:dev": "cross-env NODE_ENV=development ts-node-dev -- src/start.ts",
    "start:dev:debug": "cross-env NODE_ENV=development ts-node-dev --inspect -- src/start.ts",
=======
>>>>>>> e87cf4b3
    "start:debug": "cross-env NODE_ENV=production node -r source-map-support/register --inspect dist/start.js",
    "start:prof": "cross-env NODE_ENV=production node -r source-map-support/register --prof dist/start.js",
    "start:doctorprof": "cross-env NODE_ENV=production clinic doctor -- node -r source-map-support/register dist/start.js",
    "start:flameprof": "cross-env NODE_ENV=production clinic flame -- node -r source-map-support/register dist/start.js",
    "start:bubbleprof": "cross-env NODE_ENV=production clinic bubbleprof -- node -r source-map-support/register dist/start.js",
    "grunt": "grunt",
<<<<<<< HEAD
    "rollup": "rollup --config",
    "build": "npm run grunt",
    "build:mta": "mbt build",
    "build:clean": "rimraf ./dist",
=======
    "build": "npm run grunt",
    "build:mta": "mbt build",
    "build:watch": "npm run grunt -- ts:buildWatch",
>>>>>>> e87cf4b3
    "lint": "cross-env TIMING=1 eslint --ext .js,.ts src",
    "lint:fix": "cross-env TIMING=1 eslint --fix --ext .js,.ts src",
    "import-sort": "npx import-sort-cli --write 'src/**/*.ts{,x}'",
    "tsc": "tsc",
    "test": "echo \"Error: no tests implemented\" && exit 1",
    "clinic:clean": "clinic clean",
    "npm-check": "npm-check",
    "git:sinit": "git submodule update --init --recursive --force",
    "git:sdiff": "git diff && git submodule foreach 'git diff'",
    "git:supdate": "git submodule update --remote --recursive --merge",
    "git:spush": "git push --recurse-submodules=on-demand"
  },
  "dependencies": {
    "mongodb": "^3.6.4",
    "poolifier": "^1.2.1",
    "source-map-support": "^0.5.19",
    "tslib": "^2.1.0",
    "uuid": "^8.3.2",
    "winston": "^3.3.3",
    "winston-daily-rotate-file": "^4.5.0",
    "ws": "^7.4.3"
  },
  "optionalDependencies": {
    "bufferutil": "^4.0.3",
    "utf-8-validate": "^5.0.4"
  },
  "devDependencies": {
    "@types/node": "^14.14.27",
    "@types/uuid": "^8.3.0",
    "@types/ws": "^7.4.0",
    "@typescript-eslint/eslint-plugin": "^4.15.0",
    "@typescript-eslint/parser": "^4.15.0",
    "clinic": "^8.0.1",
    "cross-env": "^7.0.3",
    "eslint": "^7.20.0",
    "grunt": "^1.3.0",
    "grunt-contrib-clean": "^2.0.0",
    "grunt-contrib-copy": "^1.0.0",
    "grunt-mkdir": "^1.1.0",
    "grunt-ts": "^6.0.0-beta.22",
    "mbt": "^1.1.0",
    "npm-check": "^5.9.2",
<<<<<<< HEAD
    "rimraf": "^3.0.2",
    "rollup": "^2.39.0",
    "rollup-plugin-copy": "^3.3.0",
    "rollup-plugin-delete": "^2.0.0",
    "rollup-plugin-typescript2": "^0.29.0",
    "ts-node-dev": "^1.1.1",
=======
>>>>>>> e87cf4b3
    "typescript": "^4.1.5"
  }
}<|MERGE_RESOLUTION|>--- conflicted
+++ resolved
@@ -22,27 +22,16 @@
   "scripts": {
     "prestart": "npm run build",
     "start": "cross-env NODE_ENV=production node -r source-map-support/register dist/start.js",
-<<<<<<< HEAD
-    "start:dev": "cross-env NODE_ENV=development ts-node-dev -- src/start.ts",
-    "start:dev:debug": "cross-env NODE_ENV=development ts-node-dev --inspect -- src/start.ts",
-=======
->>>>>>> e87cf4b3
     "start:debug": "cross-env NODE_ENV=production node -r source-map-support/register --inspect dist/start.js",
     "start:prof": "cross-env NODE_ENV=production node -r source-map-support/register --prof dist/start.js",
     "start:doctorprof": "cross-env NODE_ENV=production clinic doctor -- node -r source-map-support/register dist/start.js",
     "start:flameprof": "cross-env NODE_ENV=production clinic flame -- node -r source-map-support/register dist/start.js",
     "start:bubbleprof": "cross-env NODE_ENV=production clinic bubbleprof -- node -r source-map-support/register dist/start.js",
     "grunt": "grunt",
-<<<<<<< HEAD
     "rollup": "rollup --config",
     "build": "npm run grunt",
     "build:mta": "mbt build",
-    "build:clean": "rimraf ./dist",
-=======
-    "build": "npm run grunt",
-    "build:mta": "mbt build",
     "build:watch": "npm run grunt -- ts:buildWatch",
->>>>>>> e87cf4b3
     "lint": "cross-env TIMING=1 eslint --ext .js,.ts src",
     "lint:fix": "cross-env TIMING=1 eslint --fix --ext .js,.ts src",
     "import-sort": "npx import-sort-cli --write 'src/**/*.ts{,x}'",
@@ -85,15 +74,10 @@
     "grunt-ts": "^6.0.0-beta.22",
     "mbt": "^1.1.0",
     "npm-check": "^5.9.2",
-<<<<<<< HEAD
-    "rimraf": "^3.0.2",
     "rollup": "^2.39.0",
     "rollup-plugin-copy": "^3.3.0",
     "rollup-plugin-delete": "^2.0.0",
     "rollup-plugin-typescript2": "^0.29.0",
-    "ts-node-dev": "^1.1.1",
-=======
->>>>>>> e87cf4b3
     "typescript": "^4.1.5"
   }
 }